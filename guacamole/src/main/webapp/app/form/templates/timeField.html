<div class="time-field">
    <input type="time"
<<<<<<< HEAD
           ng-disabled="disabled"
=======
           ng-attr-id="{{ fieldId }}"
>>>>>>> 91bf8438
           ng-model="typedValue"
           ng-model-options="modelOptions"
           guac-focus="focused"
           guac-lenient-time
           placeholder="{{'FORM.FIELD_PLACEHOLDER_TIME' | translate}}"
           autocorrect="off"
           autocapitalize="off"/>
</div><|MERGE_RESOLUTION|>--- conflicted
+++ resolved
@@ -1,10 +1,7 @@
 <div class="time-field">
     <input type="time"
-<<<<<<< HEAD
            ng-disabled="disabled"
-=======
            ng-attr-id="{{ fieldId }}"
->>>>>>> 91bf8438
            ng-model="typedValue"
            ng-model-options="modelOptions"
            guac-focus="focused"
